
Pod::Spec.new do |s|

  s.name         = "LPSnackbar"
<<<<<<< HEAD
  s.version      = "4.0.1"
=======
  s.version      = "4.0.2"
>>>>>>> 6d8d299a
  s.swift_version = "5.3"
  s.summary      = "A flexible and easy to use Snackbar control for iOS."

  s.description  = <<-DESC
  Flexible and customizable Android inspired Snackbar control for iOS devices.
                   DESC

  s.homepage     = "https://github.com/luispadron/LPSnackbar"
  s.screenshots  = "https://raw.githubusercontent.com/luispadron/LPSnackbar/master/.github/Screen1.png"

  s.license      = { :type => "MIT", :file => "LICENSE" }

  s.author             = { "Luis Padron" => "luispadronn@gmail.com" }
  s.social_media_url   = "http://luispadron.com"

  s.platform     = :ios, "11.0"

  s.source       = { :git => "https://github.com/luispadron/LPSnackbar.git", :tag => "v#{s.version}" }

  s.source_files  = "src/LPSnackbar", "src/LPSnackbar/**/*.{h,m,xib}"
end<|MERGE_RESOLUTION|>--- conflicted
+++ resolved
@@ -2,11 +2,7 @@
 Pod::Spec.new do |s|
 
   s.name         = "LPSnackbar"
-<<<<<<< HEAD
-  s.version      = "4.0.1"
-=======
   s.version      = "4.0.2"
->>>>>>> 6d8d299a
   s.swift_version = "5.3"
   s.summary      = "A flexible and easy to use Snackbar control for iOS."
 
